/*
 * Copyright 2020 The Android Open Source Project
 *
 * Licensed under the Apache License, Version 2.0 (the "License");
 * you may not use this file except in compliance with the License.
 * You may obtain a copy of the License at
 *
 *      http://www.apache.org/licenses/LICENSE-2.0
 *
 * Unless required by applicable law or agreed to in writing, software
 * distributed under the License is distributed on an "AS IS" BASIS,
 * WITHOUT WARRANTIES OR CONDITIONS OF ANY KIND, either express or implied.
 * See the License for the specific language governing permissions and
 * limitations under the License.
 */

package androidx.media3.exoplayer.rtsp.reader;

import static androidx.media3.common.util.Assertions.checkNotNull;

import androidx.annotation.Nullable;
import androidx.media3.common.MimeTypes;
import androidx.media3.common.util.UnstableApi;
import androidx.media3.exoplayer.rtsp.RtpPayloadFormat;

/** Default {@link RtpPayloadReader.Factory} implementation. */
@UnstableApi
/* package */ public final class DefaultRtpPayloadReaderFactory
    implements RtpPayloadReader.Factory {

  @Override
  @Nullable
  public RtpPayloadReader createPayloadReader(RtpPayloadFormat payloadFormat) {
    switch (checkNotNull(payloadFormat.format.sampleMimeType)) {
      case MimeTypes.AUDIO_AC3:
        return new RtpAc3Reader(payloadFormat);
      case MimeTypes.AUDIO_AAC:
        return new RtpAacReader(payloadFormat);
      case MimeTypes.AUDIO_AMR_NB:
      case MimeTypes.AUDIO_AMR_WB:
        return new RtpAmrReader(payloadFormat);
      case MimeTypes.VIDEO_H264:
        return new RtpH264Reader(payloadFormat);
      case MimeTypes.VIDEO_H265:
        return new RtpH265Reader(payloadFormat);
<<<<<<< HEAD
      case MimeTypes.VIDEO_VP8:
        return new RtpVp8Reader(payloadFormat);
=======
      case MimeTypes.AUDIO_RAW:
      case MimeTypes.AUDIO_ALAW:
      case MimeTypes.AUDIO_MLAW:
        return new RtpPcmReader(payloadFormat);
>>>>>>> 3f8a6800
      default:
        // No supported reader, returning null.
    }
    return null;
  }
}<|MERGE_RESOLUTION|>--- conflicted
+++ resolved
@@ -39,19 +39,16 @@
       case MimeTypes.AUDIO_AMR_NB:
       case MimeTypes.AUDIO_AMR_WB:
         return new RtpAmrReader(payloadFormat);
+      case MimeTypes.AUDIO_RAW:
+      case MimeTypes.AUDIO_ALAW:
+      case MimeTypes.AUDIO_MLAW:
+        return new RtpPcmReader(payloadFormat);
       case MimeTypes.VIDEO_H264:
         return new RtpH264Reader(payloadFormat);
       case MimeTypes.VIDEO_H265:
         return new RtpH265Reader(payloadFormat);
-<<<<<<< HEAD
       case MimeTypes.VIDEO_VP8:
         return new RtpVp8Reader(payloadFormat);
-=======
-      case MimeTypes.AUDIO_RAW:
-      case MimeTypes.AUDIO_ALAW:
-      case MimeTypes.AUDIO_MLAW:
-        return new RtpPcmReader(payloadFormat);
->>>>>>> 3f8a6800
       default:
         // No supported reader, returning null.
     }

--- conflicted
+++ resolved
@@ -19,19 +19,4 @@
     modulePrefix += gradle.ext.exoplayerModulePrefix
 }
 
-<<<<<<< HEAD
-=======
-include modulePrefix + 'demo'
-project(modulePrefix + 'demo').projectDir = new File(rootDir, 'demos/main')
-include modulePrefix + 'demo-cast'
-project(modulePrefix + 'demo-cast').projectDir = new File(rootDir, 'demos/cast')
-include modulePrefix + 'demo-gl'
-project(modulePrefix + 'demo-gl').projectDir = new File(rootDir, 'demos/gl')
-include modulePrefix + 'demo-surface'
-project(modulePrefix + 'demo-surface').projectDir = new File(rootDir, 'demos/surface')
-
-include modulePrefix + 'playbacktests'
-project(modulePrefix + 'playbacktests').projectDir = new File(rootDir, 'playbacktests')
-
->>>>>>> 02f7aafe
 apply from: 'core_settings.gradle'
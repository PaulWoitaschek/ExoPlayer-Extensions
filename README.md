--- conflicted
+++ resolved
@@ -21,55 +21,4 @@
         transitive = false
     }
 }
-<<<<<<< HEAD
 ```
-=======
-```
-
-### Locally ###
-
-Cloning the repository and depending on the modules locally is required when
-using some ExoPlayer extension modules. It's also a suitable approach if you
-want to make local changes to ExoPlayer, or if you want to use a development
-branch.
-
-First, clone the repository into a local directory and checkout the desired
-branch:
-
-```sh
-git clone https://github.com/google/ExoPlayer.git
-cd ExoPlayer
-git checkout release-v2
-```
-
-Next, add the following to your project's `settings.gradle` file, replacing
-`path/to/exoplayer` with the path to your local copy:
-
-```gradle
-gradle.ext.exoplayerRoot = 'path/to/exoplayer'
-gradle.ext.exoplayerModulePrefix = 'exoplayer-'
-apply from: new File(gradle.ext.exoplayerRoot, 'core_settings.gradle')
-```
-
-You should now see the ExoPlayer modules appear as part of your project. You can
-depend on them as you would on any other local module, for example:
-
-```gradle
-implementation project(':exoplayer-library-core')
-implementation project(':exoplayer-library-dash')
-implementation project(':exoplayer-library-ui')
-```
-
-## Developing ExoPlayer ##
-
-#### Project branches ####
-
-* Development work happens on the `dev-v2` branch. Pull requests should
-  normally be made to this branch.
-* The `release-v2` branch holds the most recent release.
-
-#### Using Android Studio ####
-
-To develop ExoPlayer using Android Studio, simply open the ExoPlayer project in
-the root directory of the repository.
->>>>>>> 6aa35aaa

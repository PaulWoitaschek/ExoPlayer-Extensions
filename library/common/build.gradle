// Copyright (C) 2020 The Android Open Source Project
//
// Licensed under the Apache License, Version 2.0 (the "License");
// you may not use this file except in compliance with the License.
// You may obtain a copy of the License at
//
//      http://www.apache.org/licenses/LICENSE-2.0
//
// Unless required by applicable law or agreed to in writing, software
// distributed under the License is distributed on an "AS IS" BASIS,
// WITHOUT WARRANTIES OR CONDITIONS OF ANY KIND, either express or implied.
// See the License for the specific language governing permissions and
// limitations under the License.
apply from: "$gradle.ext.exoplayerSettingsDir/common_library_config.gradle"

android {
    buildTypes {
        debug {
            testCoverageEnabled = true
        }
    }
}

dependencies {
    api ('com.google.guava:guava:' + guavaVersion) {
        // Exclude dependencies that are only used by Guava at compile time
        // (but declared as runtime deps) [internal b/168188131].
        exclude group: 'com.google.code.findbugs', module: 'jsr305'
        exclude group: 'org.checkerframework', module: 'checker-compat-qual'
        exclude group: 'com.google.errorprone', module: 'error_prone_annotations'
        exclude group: 'com.google.j2objc', module: 'j2objc-annotations'
        exclude group: 'org.codehaus.mojo', module: 'animal-sniffer-annotations'
    }
    implementation 'androidx.annotation:annotation:' + androidxAnnotationVersion
    compileOnly 'com.google.code.findbugs:jsr305:' + jsr305Version
    compileOnly 'com.google.errorprone:error_prone_annotations:' + errorProneVersion
    compileOnly 'org.checkerframework:checker-compat-qual:' + checkerframeworkCompatVersion
    compileOnly 'org.checkerframework:checker-qual:' + checkerframeworkVersion
    compileOnly 'org.jetbrains.kotlin:kotlin-annotations-jvm:' + kotlinAnnotationsVersion
    androidTestImplementation 'androidx.test:runner:' + androidxTestRunnerVersion
    androidTestImplementation 'com.linkedin.dexmaker:dexmaker:' + dexmakerVersion
    androidTestImplementation 'com.linkedin.dexmaker:dexmaker-mockito:' + dexmakerVersion
    androidTestImplementation(project(modulePrefix + 'testutils')) {
        exclude module: modulePrefix.substring(1) + 'library-core'
    }
    testImplementation 'org.mockito:mockito-core:' + mockitoVersion
    testImplementation 'androidx.test:core:' + androidxTestCoreVersion
    testImplementation 'androidx.test.ext:junit:' + androidxTestJUnitVersion
    testImplementation 'junit:junit:' + junitVersion
    testImplementation 'com.google.truth:truth:' + truthVersion
    testImplementation 'org.robolectric:robolectric:' + robolectricVersion
<<<<<<< HEAD
    testImplementation project(modulePrefix + 'library-core')
=======
    testImplementation project(modulePrefix + 'testutils')
>>>>>>> 7fe9ecc1
}

ext {
    javadocTitle = 'Common module'
}
apply from: '../../javadoc_library.gradle'

ext {
    releaseArtifactId = 'exoplayer-common'
    releaseDescription = 'The ExoPlayer library common module.'
}
apply from: '../../publish.gradle'<|MERGE_RESOLUTION|>--- conflicted
+++ resolved
@@ -40,20 +40,12 @@
     androidTestImplementation 'androidx.test:runner:' + androidxTestRunnerVersion
     androidTestImplementation 'com.linkedin.dexmaker:dexmaker:' + dexmakerVersion
     androidTestImplementation 'com.linkedin.dexmaker:dexmaker-mockito:' + dexmakerVersion
-    androidTestImplementation(project(modulePrefix + 'testutils')) {
-        exclude module: modulePrefix.substring(1) + 'library-core'
-    }
     testImplementation 'org.mockito:mockito-core:' + mockitoVersion
     testImplementation 'androidx.test:core:' + androidxTestCoreVersion
     testImplementation 'androidx.test.ext:junit:' + androidxTestJUnitVersion
     testImplementation 'junit:junit:' + junitVersion
     testImplementation 'com.google.truth:truth:' + truthVersion
-    testImplementation 'org.robolectric:robolectric:' + robolectricVersion
-<<<<<<< HEAD
     testImplementation project(modulePrefix + 'library-core')
-=======
-    testImplementation project(modulePrefix + 'testutils')
->>>>>>> 7fe9ecc1
 }
 
 ext {

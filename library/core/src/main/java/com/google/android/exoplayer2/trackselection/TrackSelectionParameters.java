/*
 * Copyright (C) 2019 The Android Open Source Project
 *
 * Licensed under the Apache License, Version 2.0 (the "License");
 * you may not use this file except in compliance with the License.
 * You may obtain a copy of the License at
 *
 *      http://www.apache.org/licenses/LICENSE-2.0
 *
 * Unless required by applicable law or agreed to in writing, software
 * distributed under the License is distributed on an "AS IS" BASIS,
 * WITHOUT WARRANTIES OR CONDITIONS OF ANY KIND, either express or implied.
 * See the License for the specific language governing permissions and
 * limitations under the License.
 */
package com.google.android.exoplayer2.trackselection;

import android.os.Parcel;
import android.os.Parcelable;
import androidx.annotation.Nullable;
import android.text.TextUtils;
import com.google.android.exoplayer2.C;
import com.google.android.exoplayer2.util.Util;

/** Constraint parameters for track selection. */
public class TrackSelectionParameters implements Parcelable {

  /**
   * A builder for {@link TrackSelectionParameters}. See the {@link TrackSelectionParameters}
   * documentation for explanations of the parameters that can be configured using this builder.
   */
  public static class Builder {

    @Nullable /* package */ String preferredAudioLanguage;
    @Nullable /* package */ String preferredTextLanguage;
    @C.RoleFlags /* package */ int preferredRoleFlags;
    /* package */ boolean selectUndeterminedTextLanguage;
    @C.SelectionFlags /* package */ int disabledTextTrackSelectionFlags;

    /** Creates a builder with default initial values. */
    public Builder() {
      this(DEFAULT);
    }

    /**
     * @param initialValues The {@link TrackSelectionParameters} from which the initial values of
     *     the builder are obtained.
     */
    /* package */ Builder(TrackSelectionParameters initialValues) {
      preferredAudioLanguage = initialValues.preferredAudioLanguage;
      preferredTextLanguage = initialValues.preferredTextLanguage;
      preferredRoleFlags = initialValues.preferredRoleFlags;
      selectUndeterminedTextLanguage = initialValues.selectUndeterminedTextLanguage;
      disabledTextTrackSelectionFlags = initialValues.disabledTextTrackSelectionFlags;
    }

    /**
     * Sets the preferred language for audio and forced text tracks.
     *
     * @param preferredAudioLanguage Preferred audio language as an IETF BCP 47 conformant tag, or
     *     {@code null} to select the default track, or the first track if there's no default.
     * @return This builder.
     */
    public Builder setPreferredAudioLanguage(@Nullable String preferredAudioLanguage) {
      this.preferredAudioLanguage = preferredAudioLanguage;
      return this;
    }

    /**
     * Sets the preferred language for text tracks.
     *
     * @param preferredTextLanguage Preferred text language as an IETF BCP 47 conformant tag, or
     *     {@code null} to select the default track if there is one, or no track otherwise.
     * @return This builder.
     */
    public Builder setPreferredTextLanguage(@Nullable String preferredTextLanguage) {
      this.preferredTextLanguage = preferredTextLanguage;
      return this;
    }

    /**
<<<<<<< HEAD
     * See {@link TrackSelectionParameters#preferredRoleFlags}.
     *
     * @param preferredRoleFlags Preferred role flags.
     * @return This builder.
     */
    public Builder setPreferredRoleFlags(int preferredRoleFlags) {
      this.preferredRoleFlags = preferredRoleFlags;
      return this;
    }

    /**
     * See {@link TrackSelectionParameters#selectUndeterminedTextLanguage}.
=======
     * Sets whether a text track with undetermined language should be selected if no track with
     * {@link #setPreferredTextLanguage(String)} is available, or if the preferred language is
     * unset.
>>>>>>> 8967dd9c
     *
     * @param selectUndeterminedTextLanguage Whether a text track with undetermined language should
     *     be selected if no preferred language track is available.
     * @return This builder.
     */
    public Builder setSelectUndeterminedTextLanguage(boolean selectUndeterminedTextLanguage) {
      this.selectUndeterminedTextLanguage = selectUndeterminedTextLanguage;
      return this;
    }

    /**
     * Sets a bitmask of selection flags that are disabled for text track selections.
     *
     * @param disabledTextTrackSelectionFlags A bitmask of {@link C.SelectionFlags} that are
     *     disabled for text track selections.
     * @return This builder.
     */
    public Builder setDisabledTextTrackSelectionFlags(
        @C.SelectionFlags int disabledTextTrackSelectionFlags) {
      this.disabledTextTrackSelectionFlags = disabledTextTrackSelectionFlags;
      return this;
    }

    /** Builds a {@link TrackSelectionParameters} instance with the selected values. */
    public TrackSelectionParameters build() {
      return new TrackSelectionParameters(
          // Audio
          preferredAudioLanguage,
          // Text
          preferredTextLanguage,
          preferredRoleFlags,
          selectUndeterminedTextLanguage,
          disabledTextTrackSelectionFlags);
    }
  }

  /** An instance with default values. */
  public static final TrackSelectionParameters DEFAULT = new TrackSelectionParameters();

  /**
   * The preferred language for audio and forced text tracks as an IETF BCP 47 conformant tag.
   * {@code null} selects the default track, or the first track if there's no default. The default
   * value is {@code null}.
   */
  @Nullable public final String preferredAudioLanguage;
  /**
   * The preferred language for text tracks as an IETF BCP 47 conformant tag. {@code null} selects
   * the default track if there is one, or no track otherwise. The default value is {@code null}.
   */
  @Nullable public final String preferredTextLanguage;
  /**
   * The preferred role flags for text tracks. {@code 0} selects
   * the default track if there is one, or no track otherwise. The default value is {@code 0}.
   */
  @Nullable public final int preferredRoleFlags;
  /**
   * Whether a text track with undetermined language should be selected if no track with {@link
   * #preferredTextLanguage} is available, or if {@link #preferredTextLanguage} is unset. The
   * default value is {@code false}.
   */
  public final boolean selectUndeterminedTextLanguage;
  /**
   * Bitmask of selection flags that are disabled for text track selections. See {@link
   * C.SelectionFlags}. The default value is {@code 0} (i.e. no flags).
   */
  @C.SelectionFlags public final int disabledTextTrackSelectionFlags;

  /* package */ TrackSelectionParameters() {
    this(
        /* preferredAudioLanguage= */ null,
        // Text
        /* preferredTextLanguage= */ null,
        /* preferredRoleFlags= */ 0,
        /* selectUndeterminedTextLanguage= */ false,
        /* disabledTextTrackSelectionFlags= */ 0);
  }

  /* package */ TrackSelectionParameters(
      @Nullable String preferredAudioLanguage,
      @Nullable String preferredTextLanguage,
      int preferredRoleFlags,
      boolean selectUndeterminedTextLanguage,
      @C.SelectionFlags int disabledTextTrackSelectionFlags) {
    // Audio
    this.preferredAudioLanguage = Util.normalizeLanguageCode(preferredAudioLanguage);
    // Text
    this.preferredTextLanguage = Util.normalizeLanguageCode(preferredTextLanguage);
    this.preferredRoleFlags = preferredRoleFlags;
    this.selectUndeterminedTextLanguage = selectUndeterminedTextLanguage;
    this.disabledTextTrackSelectionFlags = disabledTextTrackSelectionFlags;
  }

  /* package */ TrackSelectionParameters(Parcel in) {
    this.preferredAudioLanguage = in.readString();
    this.preferredTextLanguage = in.readString();
    this.preferredRoleFlags = in.readInt();
    this.selectUndeterminedTextLanguage = Util.readBoolean(in);
    this.disabledTextTrackSelectionFlags = in.readInt();
  }

  /** Creates a new {@link Builder}, copying the initial values from this instance. */
  public Builder buildUpon() {
    return new Builder(this);
  }

  @Override
  @SuppressWarnings("EqualsGetClass")
  public boolean equals(@Nullable Object obj) {
    if (this == obj) {
      return true;
    }
    if (obj == null || getClass() != obj.getClass()) {
      return false;
    }
    TrackSelectionParameters other = (TrackSelectionParameters) obj;
    return TextUtils.equals(preferredAudioLanguage, other.preferredAudioLanguage)
        && TextUtils.equals(preferredTextLanguage, other.preferredTextLanguage)
        && preferredRoleFlags == other.preferredRoleFlags
        && selectUndeterminedTextLanguage == other.selectUndeterminedTextLanguage
        && disabledTextTrackSelectionFlags == other.disabledTextTrackSelectionFlags;
  }

  @Override
  public int hashCode() {
    int result = 1;
    result = 31 * result + (preferredAudioLanguage == null ? 0 : preferredAudioLanguage.hashCode());
    result = 31 * result + (preferredTextLanguage == null ? 0 : preferredTextLanguage.hashCode());
    result = 31 * result + (preferredRoleFlags);
    result = 31 * result + (selectUndeterminedTextLanguage ? 1 : 0);
    result = 31 * result + disabledTextTrackSelectionFlags;
    return result;
  }

  // Parcelable implementation.

  @Override
  public int describeContents() {
    return 0;
  }

  @Override
  public void writeToParcel(Parcel dest, int flags) {
    dest.writeString(preferredAudioLanguage);
    dest.writeString(preferredTextLanguage);
    dest.writeInt(preferredRoleFlags);
    Util.writeBoolean(dest, selectUndeterminedTextLanguage);
    dest.writeInt(disabledTextTrackSelectionFlags);
  }

  public static final Creator<TrackSelectionParameters> CREATOR =
      new Creator<TrackSelectionParameters>() {

        @Override
        public TrackSelectionParameters createFromParcel(Parcel in) {
          return new TrackSelectionParameters(in);
        }

        @Override
        public TrackSelectionParameters[] newArray(int size) {
          return new TrackSelectionParameters[size];
        }
      };
}<|MERGE_RESOLUTION|>--- conflicted
+++ resolved
@@ -79,7 +79,6 @@
     }
 
     /**
-<<<<<<< HEAD
      * See {@link TrackSelectionParameters#preferredRoleFlags}.
      *
      * @param preferredRoleFlags Preferred role flags.
@@ -91,12 +90,9 @@
     }
 
     /**
-     * See {@link TrackSelectionParameters#selectUndeterminedTextLanguage}.
-=======
      * Sets whether a text track with undetermined language should be selected if no track with
      * {@link #setPreferredTextLanguage(String)} is available, or if the preferred language is
      * unset.
->>>>>>> 8967dd9c
      *
      * @param selectUndeterminedTextLanguage Whether a text track with undetermined language should
      *     be selected if no preferred language track is available.

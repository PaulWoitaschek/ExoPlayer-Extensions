// Copyright 2020 The Android Open Source Project
//
// Licensed under the Apache License, Version 2.0 (the "License");
// you may not use this file except in compliance with the License.
// You may obtain a copy of the License at
//
//      http://www.apache.org/licenses/LICENSE-2.0
//
// Unless required by applicable law or agreed to in writing, software
// distributed under the License is distributed on an "AS IS" BASIS,
// WITHOUT WARRANTIES OR CONDITIONS OF ANY KIND, either express or implied.
// See the License for the specific language governing permissions and
// limitations under the License.
apply from: "$gradle.ext.exoplayerSettingsDir/common_library_config.gradle"
android {

    defaultConfig {
        minSdkVersion 21
        // The following argument makes the Android Test Orchestrator run its
        // "pm clear" command after each test invocation. This command ensures
        // that the app's state is completely cleared between tests.
        testInstrumentationRunnerArguments clearPackageData: 'true'
        multiDexEnabled true
    }

    buildTypes {
        debug {
            testCoverageEnabled = true
        }
    }

    sourceSets {
        androidTest.assets.srcDir '../test_data/src/test/assets/' //copybara:media3-only
        androidTest.assets.srcDir '../../testdata/src/test/assets/'
        test.assets.srcDir '../../testdata/src/test/assets/'
    }
}

dependencies {
    implementation 'androidx.annotation:annotation:' + androidxAnnotationVersion
    implementation project(modulePrefix + 'library-core')
    compileOnly 'com.google.errorprone:error_prone_annotations:' + errorProneVersion
    compileOnly 'org.checkerframework:checker-qual:' + checkerframeworkVersion
    compileOnly 'org.checkerframework:checker-compat-qual:' + checkerframeworkCompatVersion
    compileOnly 'org.jetbrains.kotlin:kotlin-annotations-jvm:' + kotlinAnnotationsVersion
<<<<<<< HEAD
=======
    testImplementation project(modulePrefix + 'robolectricutils')
    testImplementation project(modulePrefix + 'testutils')
    testImplementation project(modulePrefix + 'testdata')
    testImplementation 'org.robolectric:robolectric:' + robolectricVersion
    testImplementation 'com.google.truth:truth:' + truthVersion
    androidTestImplementation 'junit:junit:' + junitVersion
    androidTestImplementation 'androidx.test:runner:' + androidxTestRunnerVersion
    androidTestImplementation 'com.google.truth:truth:' + truthVersion
    androidTestImplementation project(modulePrefix + 'testutils')
>>>>>>> f1b37bc5
}

ext {
    javadocTitle = 'Transformer module'
}
apply from: '../../javadoc_library.gradle'

ext {
    releaseArtifactId = 'exoplayer-transformer'
    releaseDescription = 'The ExoPlayer library transformer module.'
}
apply from: '../../publish.gradle'<|MERGE_RESOLUTION|>--- conflicted
+++ resolved
@@ -43,18 +43,10 @@
     compileOnly 'org.checkerframework:checker-qual:' + checkerframeworkVersion
     compileOnly 'org.checkerframework:checker-compat-qual:' + checkerframeworkCompatVersion
     compileOnly 'org.jetbrains.kotlin:kotlin-annotations-jvm:' + kotlinAnnotationsVersion
-<<<<<<< HEAD
-=======
-    testImplementation project(modulePrefix + 'robolectricutils')
-    testImplementation project(modulePrefix + 'testutils')
-    testImplementation project(modulePrefix + 'testdata')
-    testImplementation 'org.robolectric:robolectric:' + robolectricVersion
     testImplementation 'com.google.truth:truth:' + truthVersion
     androidTestImplementation 'junit:junit:' + junitVersion
     androidTestImplementation 'androidx.test:runner:' + androidxTestRunnerVersion
     androidTestImplementation 'com.google.truth:truth:' + truthVersion
-    androidTestImplementation project(modulePrefix + 'testutils')
->>>>>>> f1b37bc5
 }
 
 ext {

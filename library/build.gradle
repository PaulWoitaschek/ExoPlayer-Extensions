--- conflicted
+++ resolved
@@ -77,11 +77,7 @@
     userOrg = 'google'
     groupId = 'com.google.android.exoplayer'
     artifactId = 'exoplayer'
-<<<<<<< HEAD
-    version = 'r1.5.4'
-=======
     version = 'r1.5.5'
->>>>>>> 76f2dd6a
     description = 'The ExoPlayer library.'
     website = 'https://github.com/google/ExoPlayer'
 }